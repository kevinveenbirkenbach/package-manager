--- conflicted
+++ resolved
@@ -1,9 +1,5 @@
 Name:           package-manager
-<<<<<<< HEAD
-Version:        0.3.0
-=======
-Version:        0.4.2
->>>>>>> d25dcb05
+Version:        0.4.3
 Release:        1%{?dist}
 Summary:        Wrapper that runs Kevin's package-manager via Nix flake
 
