--- conflicted
+++ resolved
@@ -360,15 +360,10 @@
     release_parser.add_argument(
         "-m",
         "--message",
-<<<<<<< HEAD
-        default="",
-        help="Optional release message to add to the changelog and tag.",
-=======
         default=None,
         help=(
             "Optional release message to add to the changelog and tag."
         ),
->>>>>>> d25dcb05
     )
     # Generic selection / preview / list / extra_args
     add_identifier_arguments(release_parser)
